__pycache__
bazel-*
cache/
conda_env.tar.gz
tools/bazel
training/

# pixi environments
.pixi
<<<<<<< HEAD
*.egg-info
=======
*.egg-info
environment.tar
>>>>>>> 2ecc1dd7
<|MERGE_RESOLUTION|>--- conflicted
+++ resolved
@@ -7,9 +7,5 @@
 
 # pixi environments
 .pixi
-<<<<<<< HEAD
 *.egg-info
-=======
-*.egg-info
-environment.tar
->>>>>>> 2ecc1dd7
+environment.tar